--- conflicted
+++ resolved
@@ -55,11 +55,8 @@
  - fix multithreaded crash in lua material rendering
  - fix hang after crash
  - fix memory corruption in bitmap handling
-<<<<<<< HEAD
+ - fix desync in PieceProjectile (#2591)
  - fix a certain /take exploit
-=======
- - fix desync in PieceProjectile (#2591)
->>>>>>> 93df668f
 
 Engine / misc defs:
  - replace UnitDef::pieceTrailCEG* by a Lua subtable of sfxTypes
