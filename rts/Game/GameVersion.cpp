--- conflicted
+++ resolved
@@ -18,11 +18,7 @@
 {
 
 const char* const Major = "0.82+";
-<<<<<<< HEAD
-const char* const Minor = "1";
-=======
 const char* const Minor = "2";
->>>>>>> 4c5bb1e9
 const char* const Patchset = "0";
 const char* const Additional = "" // Build-Bot will write in here before compiling
 
