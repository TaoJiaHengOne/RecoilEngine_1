--- conflicted
+++ resolved
@@ -236,7 +236,6 @@
 	char*             (CALLING_CONV *DataDirs_Roots_allocatePath)(int skirmishAIId, const char* const relPath, bool writeable, bool create, bool dir);
 
 // BEGINN misc callback functions
-<<<<<<< HEAD
 	/**
 	 * Returns the current game time measured in frames (the
 	 * simulation runs at 30 frames per second at normal speed)
@@ -266,6 +265,15 @@
 	 */
 	const char*       (CALLING_CONV *Game_getTeamSide)(int skirmishAIId, int otherTeamId);
 
+	/**
+	 * Returns the color of a team in the game.
+	 *
+	 * This should only be used when drawing stuff,
+	 * and not for team-identification.
+	 * @return the RGB color of a team, with values in [0, 255]
+	 */
+	void              (CALLING_CONV *Game_getTeamColor)(int skirmishAIId, int otherTeamId, short* return_colorS3_out);
+
 	/// Returns the ally-team of a team
 	int               (CALLING_CONV *Game_getTeamAllyTeam)(int skirmishAIId, int otherTeamId);
 
@@ -284,49 +292,6 @@
 
 	const char*       (CALLING_CONV *Game_getSetupScript)(int skirmishAIId);
 
-=======
-/**
- * Returns the current game time measured in frames (the
- * simulation runs at 30 frames per second at normal speed)
- *
- * This should not be used, as we get the frame from the SUpdateEvent.
- * @deprecated
- */
-int (CALLING_CONV *Clb_Game_getCurrentFrame)(int teamId);
-int (CALLING_CONV *Clb_Game_getAiInterfaceVersion)(int teamId);
-int (CALLING_CONV *Clb_Game_getMyTeam)(int teamId);
-int (CALLING_CONV *Clb_Game_getMyAllyTeam)(int teamId);
-int (CALLING_CONV *Clb_Game_getPlayerTeam)(int teamId, int playerId);
-/**
- * Returns the name of the side of a team in the game.
- *
- * This should not be used, as it may be "",
- * and as the AI should rather rely on the units it has,
- * which will lead to a more stable and versatile AI.
- * @deprecated
- *
- * @return eg. "ARM" or "CORE"; may be "", depending on how the game was setup
- */
-const char* (CALLING_CONV *Clb_Game_getTeamSide)(int teamId, int otherTeamId);
-/**
- * Returns the color of a team in the game.
- *
- * This should only be used when drawing stuff,
- * and not for team-identification.
- * @return the RGB color of a team, with values in [0, 255]
- */
-struct SAIFloat3 (CALLING_CONV *Clb_Game_getTeamColor)(int teamId, int otherTeamId);
-/// Returns the ally-team of a team
-int (CALLING_CONV *Clb_Game_getTeamAllyTeam)(int teamId, int otherTeamId);
-/// Returns true, if the two supplied ally-teams are currently allied
-bool (CALLING_CONV *Clb_Game_isAllied)(int teamId, int firstAllyTeamId, int secondAllyTeamId);
-bool (CALLING_CONV *Clb_Game_isExceptionHandlingEnabled)(int teamId);
-bool (CALLING_CONV *Clb_Game_isDebugModeEnabled)(int teamId);
-int (CALLING_CONV *Clb_Game_getMode)(int teamId);
-bool (CALLING_CONV *Clb_Game_isPaused)(int teamId);
-float (CALLING_CONV *Clb_Game_getSpeedFactor)(int teamId);
-const char* (CALLING_CONV *Clb_Game_getSetupScript)(int teamId);
->>>>>>> 7d51b5ff
 // END misc callback functions
 
 
