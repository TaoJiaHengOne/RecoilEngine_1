#ifndef MATRIX44F_H
#define MATRIX44F_H

#include "Sync/Syncify.h"
#include "float3.h"

class CMatrix44f
{
public:
	CR_DECLARE_STRUCT(CMatrix44f);

	CMatrix44f();
	CMatrix44f(const float3& pos, const float3& x, const float3& y, const float3& z);
	explicit CMatrix44f(const float3& pos);

	CMatrix44f(const CMatrix44f& n);
	CMatrix44f& operator=(const CMatrix44f& n);

	void LoadIdentity();

	float& operator[](int a) { return m[a]; }
	float operator[](int a) const { return m[a]; }

	void RotateX(float rad);
	void RotateY(float rad);
	void RotateZ(float rad);
	void Rotate(float rad, const float3& axis);	//axis assumed normalized
	void Translate(float x, float y, float z);
	CMatrix44f Mul(const CMatrix44f& other) const;

	CMatrix44f& InvertInPlace();
	CMatrix44f Invert() const;

	float3 Mul(const float3& vect) const;
	float3 GetPos(void) const { return float3(m[12], m[13], m[14]); }

	void SetUpVector(float3& up);
	void Translate(const float3& pos);

	// OpenGL ordered (ie. column-major)
	float m[16];
};


// Templates for simple 2D/3D matrixes that behave
// pretty much like statically allocated matrixes,
// but can also be casted to and used as pointers.
template<class T>
T **newmat2(int x, int y) {
<<<<<<< HEAD
	T *mat2 = SAFE_NEW T[x*y], **mat = SAFE_NEW T *[x];
=======
	T *mat2 = new T[x*y], **mat = new T *[x];
>>>>>>> 7943d188
	for (int i = 0; i < x; ++i)
		mat[i] = mat2 + i*y;
	return mat;
}

template<class T>
T ***newmat3(int x, int y, int z) {
<<<<<<< HEAD
	T *mat3=SAFE_NEW T[x*y*z], **mat2=SAFE_NEW T *[x*y], ***mat=SAFE_NEW T **[x];
=======
	T *mat3=new T[x*y*z], **mat2=new T *[x*y], ***mat=new T **[x];
>>>>>>> 7943d188
	for (int i = 0; i < x; ++i) {
		for(int j = 0; j < y; ++j)
			mat2[i*y+j] = mat3 + (i*y+j)*z;
		mat[i] = mat2 + i*y;
	}
	return mat;
}

template<class T>
void delmat2(T** mat) {
	delete [] *mat;
	delete [] mat;
}

template<class T>
void delmat3(T*** mat) {
	delete [] **mat;
	delete [] *mat;
	delete [] mat;
}

#endif /* MATRIX44F_H */<|MERGE_RESOLUTION|>--- conflicted
+++ resolved
@@ -1,7 +1,6 @@
 #ifndef MATRIX44F_H
 #define MATRIX44F_H
 
-#include "Sync/Syncify.h"
 #include "float3.h"
 
 class CMatrix44f
@@ -47,11 +46,7 @@
 // but can also be casted to and used as pointers.
 template<class T>
 T **newmat2(int x, int y) {
-<<<<<<< HEAD
-	T *mat2 = SAFE_NEW T[x*y], **mat = SAFE_NEW T *[x];
-=======
 	T *mat2 = new T[x*y], **mat = new T *[x];
->>>>>>> 7943d188
 	for (int i = 0; i < x; ++i)
 		mat[i] = mat2 + i*y;
 	return mat;
@@ -59,11 +54,7 @@
 
 template<class T>
 T ***newmat3(int x, int y, int z) {
-<<<<<<< HEAD
-	T *mat3=SAFE_NEW T[x*y*z], **mat2=SAFE_NEW T *[x*y], ***mat=SAFE_NEW T **[x];
-=======
 	T *mat3=new T[x*y*z], **mat2=new T *[x*y], ***mat=new T **[x];
->>>>>>> 7943d188
 	for (int i = 0; i < x; ++i) {
 		for(int j = 0; j < y; ++j)
 			mat2[i*y+j] = mat3 + (i*y+j)*z;
