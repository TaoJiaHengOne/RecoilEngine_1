--- conflicted
+++ resolved
@@ -255,11 +255,6 @@
 	if (shieldProjectile == NULL)
 		return;
 
-<<<<<<< HEAD
-	segmentPos = shieldProjectile->pos;
-
-=======
->>>>>>> 7f7be17f
 	// use the "middle" vertex for z-ordering
 	pos = shieldProjectile->pos + vertices[(NUM_VERTICES_X * NUM_VERTICES_Y) >> 1] * segmentSize;
 }
