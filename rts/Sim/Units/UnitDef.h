/* This file is part of the Spring engine (GPL v2 or later), see LICENSE.html */

#ifndef UNITDEF_H
#define UNITDEF_H

#include <string>
#include <vector>
#include <map>

#include "Rendering/Icon.h"
#include "Sim/Misc/GuiSoundSet.h"
#include "System/float3.h"


struct Command;
struct MoveData;
struct WeaponDef;
struct S3DModel;
struct UnitDefImage;
struct CollisionVolume;
class CExplosionGenerator;
class LuaTable;


struct UnitModelDef
{
	UnitModelDef(): model(NULL) {}

	S3DModel* model;

	std::string modelPath;
	std::string modelName;
	std::map<std::string, std::string> modelTextures;
};


struct UnitDef
{
public:
	UnitDef(const LuaTable& udTable, const std::string& unitName, int id);
	UnitDef();
	~UnitDef();

	S3DModel* LoadModel() const;
	bool DontLand() const { return dlHoverFactor >= 0.0f; }
	void SetNoCost(bool noCost);
	bool IsTerrainHeightOK(const float height) const;
	float GetAllowedTerrainHeight(float height) const;

	std::string name;
	std::string humanName;
	std::string filename;
	int id;					///< unique id for this type of unit

	CollisionVolume* collisionVolume;

	std::string decoyName;
	const UnitDef* decoyDef;

	int aihint;
	int cobID;				///< associated with the COB <GET COB_ID unitID> call

	int techLevel;
	std::string gaia;

	float metalUpkeep;
	float energyUpkeep;
	float metalMake;		///< metal will always be created
	float makesMetal;		///< metal will be created when unit is on and enough energy can be drained
	float energyMake;
	float metalCost;
	float energyCost;
	float buildTime;
	float extractsMetal;
	float extractRange;
	float windGenerator;
	float tidalGenerator;
	float metalStorage;
	float energyStorage;

	bool extractSquare;

	float autoHeal;     ///< amount autohealed
	float idleAutoHeal; ///< amount autohealed only during idling
	int idleTime;       ///< time a unit needs to idle before its considered idling

	float power;
	float health;
	unsigned int category;

	float speed;        ///< maximum forward speed the unit can attain (elmos/sec)
	float rSpeed;       ///< maximum reverse speed the unit can attain (elmos/sec)
	float turnRate;
	bool turnInPlace;
	/**
	 * units above this distance to goal will try to turn while keeping
	 * some of their speed. 0 to disable
	 */
	float turnInPlaceDistance;
	/**
	 * units below this speed will turn in place regardless of their
	 * turnInPlace setting
	 */
	float turnInPlaceSpeedLimit;

	bool upright;
	bool collide;

	float losRadius;
	float airLosRadius;
	float losHeight;

	int radarRadius;
	int sonarRadius;
	int jammerRadius;
	int sonarJamRadius;
	int seismicRadius;
	float seismicSignature;
	bool stealth;
	bool sonarStealth;

	bool  buildRange3D;
	float buildDistance;
	float buildSpeed;
	float reclaimSpeed;
	float repairSpeed;
	float maxRepairSpeed;
	float resurrectSpeed;
	float captureSpeed;
	float terraformSpeed;

	float mass;

	bool pushResistant;
	bool strafeToAttack;  /// should the unit move sideways when it can't shoot?
	float minCollisionSpeed;
	float slideTolerance;
	float maxSlope;
	float maxHeightDif;   /// maximum terraform height this building allows
	float minWaterDepth;
	float waterline;

	float maxWaterDepth;

	float armoredMultiple;
	int armorType;

	/**
	 * 0: no flanking bonus
	 * 1: global coords, mobile
	 * 2: unit coords, mobile
	 * 3: unit coords, locked
	 */
	int flankingBonusMode;
	float3 flankingBonusDir; ///< units takes less damage when attacked from this dir (encourage flanking fire)
	float  flankingBonusMax; ///< damage factor for the least protected direction
	float  flankingBonusMin; ///< damage factor for the most protected direction
	float  flankingBonusMobilityAdd; ///< how much the ability of the flanking bonus direction to move builds up each frame

	UnitModelDef modelDef;

	std::string objectName;     ///< raw name of the unit's model without objects3d prefix, eg. "armjeth.s3o"
	std::string scriptName;     ///< the name of the unit's script, e.g. "armjeth.cob"
	std::string scriptPath;     ///< the path of the unit's script, e.g. "scripts/armjeth.cob"

	float3 modelCenterOffset;	///< offset from the unit model's default center point

	bool usePieceCollisionVolumes;		///< if true, collisions are checked per-piece


	struct UnitDefWeapon {
		UnitDefWeapon();
		UnitDefWeapon(std::string name, const WeaponDef* def, int slavedTo,
		              float3 mainDir, float maxAngleDif, unsigned int badTargetCat,
		              unsigned int onlyTargetCat, float fuelUse);
		std::string name;
		const WeaponDef* def;
		int slavedTo;
		float3 mainDir;
		float maxAngleDif;
		float fuelUsage; /// How many seconds of fuel it costs for the owning unit to fire this weapon
		unsigned int badTargetCat;
		unsigned int onlyTargetCat;
	};
	std::vector<UnitDefWeapon> weapons;
	const WeaponDef* shieldWeaponDef;
	const WeaponDef* stockpileWeaponDef;
	float maxWeaponRange;
	float maxCoverage;

	std::map<int, std::string> buildOptions;

	std::string type;
	std::string tooltip;
	std::string wreckName;

	std::string deathExplosion;
	std::string selfDExplosion;

	std::string categoryString;

	std::string buildPicName;
	mutable UnitDefImage* buildPic;

	mutable CIcon iconType;

	bool canSelfD;
	int selfDCountdown;

	bool canSubmerge;
	bool canfly;
	bool canmove;
	bool canhover;
	bool floater;
	bool builder;
	bool activateWhenBuilt;
	bool onoffable;
	bool fullHealthFactory;
	bool factoryHeadingTakeoff;

	bool reclaimable;
	bool capturable;
	bool repairable;

	bool canRestore;
	bool canRepair;
	bool canSelfRepair;
	bool canReclaim;
	bool canAttack;
	bool canPatrol;
	bool canFight;
	bool canGuard;
	bool canAssist;
	bool canBeAssisted;
	bool canRepeat;
	bool canFireControl;

	int fireState;
	int moveState;

	//aircraft stuff
	float wingDrag;
	float wingAngle;
	float drag;
	float frontToSpeed;
	float speedToFront;
	float myGravity;

	float maxBank;
	float maxPitch;
	float turnRadius;
	float wantedHeight;
	float verticalSpeed;
	bool useSmoothMesh;
	bool canCrash;
	bool hoverAttack;
	bool airStrafe;
	float dlHoverFactor; ///< < 0 means it can land, >= 0 indicates how much the unit will move during hovering on the spot
	bool bankingAllowed;

	float maxAcc;
	float maxDec;
	float maxAileron;
	float maxElevator;
	float maxRudder;
	float crashDrag;

	MoveData* movedata;
	std::vector<unsigned char> yardmaps[4];         ///< Iterations of the Ymap for building rotation

	int xsize;										///< each size is 8 units
	int zsize;										///< each size is 8 units

	int buildangle;

	float loadingRadius;							///< for transports
	float unloadSpread;
	int transportCapacity;
	int transportSize;
	int minTransportSize;
	bool isAirBase;
	bool isFirePlatform;							///< should the carried units still be able to shoot?
	float transportMass;
	float minTransportMass;
	bool holdSteady;
	bool releaseHeld;
	bool cantBeTransported;
	bool transportByEnemy;
	int transportUnloadMethod;						///< 0 - land unload, 1 - flyover drop, 2 - land flood
	float fallSpeed;								///< dictates fall speed of all transported units
	float unitFallSpeed;							///< sets the transported units fbi, overrides fallSpeed

	bool canCloak;									///< if the unit can cloak
	bool startCloaked;								///< if the units want to start out cloaked
	float cloakCost;								///< energy cost per second to stay cloaked when stationary
	float cloakCostMoving;							///< energy cost per second when moving
	float decloakDistance;							///< if enemy unit come within this range decloaking is forced
	bool decloakSpherical;							///< use a spherical test instead of a cylindrical test?
	bool decloakOnFire;								///< should the unit decloak upon firing
	int cloakTimeout;								///< minimum time between decloak and subsequent cloak

	bool canKamikaze;
	float kamikazeDist;
	bool kamikazeUseLOS;

	bool targfac;
	bool canDGun;
	bool needGeo;
	bool isFeature;
	bool hideDamage;
	bool isCommander;
	bool showPlayerName;

	bool canResurrect;
	bool canCapture;
	int highTrajectoryType; ///< 0 (default) = only low, 1 = only high, 2 = choose

	unsigned int noChaseCategory;

	struct SoundStruct {
		GuiSoundSet select;
		GuiSoundSet ok;
		GuiSoundSet arrived;
		GuiSoundSet build;
		GuiSoundSet repair;
		GuiSoundSet working;
		GuiSoundSet underattack;
		GuiSoundSet cant;
		GuiSoundSet activate;
		GuiSoundSet deactivate;
	};
	SoundStruct sounds;

	bool leaveTracks;
	std::string trackTypeName;
	float trackWidth;
	float trackOffset;
	float trackStrength;
	float trackStretch;
	int trackType;

	bool canDropFlare;
	float flareReloadTime;
	float flareEfficiency;
	float flareDelay;
	float3 flareDropVector;
	int flareTime;
	int flareSalvoSize;
	int flareSalvoDelay;

	bool smoothAnim;         ///< True if the unit should use interpolated animation
	bool canLoopbackAttack;  ///< only matters for fighter aircraft
	bool levelGround;        ///< only matters for buildings

	bool useBuildingGroundDecal;
	std::string buildingDecalTypeName;
	int buildingDecalType;
	int buildingDecalSizeX;
	int buildingDecalSizeY;
	float buildingDecalDecaySpeed;

	bool showNanoFrame;								///< Does the nano frame animation get shown during construction?
	bool showNanoSpray;								///< Does nano spray get shown at all?
	float3 nanoColor;								///< If nano spray is displayed what color is it?

	float maxFuel;									///< max flight time in seconds before the aircraft needs to return to a air repair bay to refuel
	float refuelTime;								///< time to fully refuel unit
	float minAirBasePower;							///< min build power for airbases that this aircraft can land on

	std::vector<std::string> sfxExplGenNames;
	std::vector<CExplosionGenerator*> sfxExplGens;	//< list of explosion generators for use in scripts

	std::string pieceTrailCEGTag;					//< base tag (eg. "flame") of CEG attached to pieces of exploding units
	int pieceTrailCEGRange;							//< range of piece CEGs (0-based, range 8 ==> tags "flame0", ..., "flame7")

<<<<<<< HEAD
	int maxThisUnit;								///< number of units of this type allowed simultaneously in the game
=======
	int maxThisUnit;								// number of units of this type allowed simultaneously in the game
	bool transportableBuilding;						// Can this building be transported?
>>>>>>> 85b74e08

	std::map<std::string, std::string> customParams;

private:
	void ParseWeaponsTable(const LuaTable& weaponsTable);
	void CreateYardMap(std::string yardmapStr);

	float realMetalCost;
	float realEnergyCost;
	float realMetalUpkeep;
	float realEnergyUpkeep;
	float realBuildTime;
};



struct BuildInfo
{
	BuildInfo()
		: def(NULL)
		, pos(ZeroVector)
		, buildFacing(0)
	{}

	BuildInfo(const UnitDef *def, const float3& p, int facing) :
		def(def), pos(p), buildFacing(facing) {}
	BuildInfo(const Command& c) { Parse(c); }
	BuildInfo(const std::string& name, const float3& p, int facing);

	int GetXSize() const { return (buildFacing&1)==0 ? def->xsize : def->zsize; }
	int GetZSize() const { return (buildFacing&1)==1 ? def->xsize : def->zsize; }
	bool Parse(const Command& c);
	void FillCmd(Command& c) const;

	const UnitDef* def;
	float3 pos;
	int buildFacing;
};

#endif /* UNITDEF_H */<|MERGE_RESOLUTION|>--- conflicted
+++ resolved
@@ -373,12 +373,8 @@
 	std::string pieceTrailCEGTag;					//< base tag (eg. "flame") of CEG attached to pieces of exploding units
 	int pieceTrailCEGRange;							//< range of piece CEGs (0-based, range 8 ==> tags "flame0", ..., "flame7")
 
-<<<<<<< HEAD
 	int maxThisUnit;								///< number of units of this type allowed simultaneously in the game
-=======
-	int maxThisUnit;								// number of units of this type allowed simultaneously in the game
-	bool transportableBuilding;						// Can this building be transported?
->>>>>>> 85b74e08
+	bool transportableBuilding;						///< Can this building be transported?
 
 	std::map<std::string, std::string> customParams;
 
