/* This file is part of the Spring engine (GPL v2 or later), see LICENSE.html */

#ifndef UNITHANDLER_H
#define UNITHANDLER_H

#include <set>
#include <vector>
#include <list>
#include <stack>
#include <string>

#include "UnitDef.h"
#include "UnitSet.h"
#include "CommandAI/Command.h"

class CUnit;
class CBuilderCAI;
class CFeature;
class CLoadSaveInterface;

class CUnitHandler
{
	CR_DECLARE(CUnitHandler)

public:
	void Update();
	void DeleteUnit(CUnit* unit);
	void DeleteUnitNow(CUnit* unit);
	int AddUnit(CUnit* unit);
	CUnitHandler(bool serializing=false);
	void Serialize(creg::ISerializer& s);
	void PostLoad();
	virtual ~CUnitHandler();
	void UpdateWind(float x, float z, float strength);

<<<<<<< HEAD
	// return values for the following is
	// 0 blocked
	// 1 mobile unit in the way
	// 2 free (or if feature is != 0 then with a blocking feature that can be reclaimed)
	int TestUnitBuildSquare(const BuildInfo& buildInfo, CFeature*& blockingFeature, int allyTeam); ///< test if a unit can be built at specified position
	int ShowUnitBuildSquare(const BuildInfo& buildInfo); ///< test if a unit can be built at specified position and show on the ground where it's to rough
	int ShowUnitBuildSquare(const BuildInfo& buildInfo, const std::vector<Command>& cv);
	int TestBuildSquare(const float3& pos, const UnitDef* unitdef, CFeature*& blockingFeature, int allyTeam); ///< test a single mapsquare for build possibility
=======
	///< test if a unit can be built at specified position
	///<   return values for the following is
	///<   0 blocked
	///<   1 mobile unit in the way
	///<   2 free (or if feature is != 0 then with a blocking feature that can be reclaimed)
	int TestUnitBuildSquare(
		const BuildInfo&,
		CFeature*&,
		int,
		std::vector<float3>* canbuildpos = NULL,
		std::vector<float3>* featurepos = NULL,
		std::vector<float3>* nobuildpos = NULL,
		const std::vector<Command>* commands = NULL
	);
	///< test a single mapsquare for build possibility
	int TestBuildSquare(const float3& pos, const UnitDef *unitdef,CFeature *&feature, int allyteam);
>>>>>>> ba36621b

	/// Returns true if a unit of type unitID can be built, false otherwise
	bool CanBuildUnit(const UnitDef* unitdef, int team);

	void AddBuilderCAI(CBuilderCAI*);
	void RemoveBuilderCAI(CBuilderCAI*);
	float GetBuildHeight(float3 pos, const UnitDef* unitdef);

	void LoadSaveUnits(CLoadSaveInterface* file, bool loading);
	Command GetBuildCommand(float3 pos, float3 dir);

	int MaxUnitsPerTeam() const
	{
		return unitsPerTeam;
	};

	size_t MaxUnits() const
	{
		return units.size();
	};

	std::vector< vector<CUnitSet> > unitsByDefs; ///< units sorted by team and unitDef

	std::list<CUnit*> activeUnits;               ///< used to get all active units
	std::vector<int> freeIDs;
	std::vector<CUnit*> units;                   ///< used to get units from IDs (0 if not created)

	std::vector<CUnit*> toBeRemoved;             ///< units that will be removed at start of next update

	std::list<CUnit*>::iterator slowUpdateIterator;

	std::list<CBuilderCAI*> builderCAIs;

	float waterDamage;

	float maxUnitRadius; ///< largest radius seen so far

	int lastDamageWarning;
	int lastCmdDamageWarning;

	bool limitDgun;
	float dgunRadius;

	bool morphUnitToFeature;

private:
	int unitsPerTeam;
};

extern CUnitHandler* uh;

#endif /* UNITHANDLER_H */<|MERGE_RESOLUTION|>--- conflicted
+++ resolved
@@ -33,16 +33,6 @@
 	virtual ~CUnitHandler();
 	void UpdateWind(float x, float z, float strength);
 
-<<<<<<< HEAD
-	// return values for the following is
-	// 0 blocked
-	// 1 mobile unit in the way
-	// 2 free (or if feature is != 0 then with a blocking feature that can be reclaimed)
-	int TestUnitBuildSquare(const BuildInfo& buildInfo, CFeature*& blockingFeature, int allyTeam); ///< test if a unit can be built at specified position
-	int ShowUnitBuildSquare(const BuildInfo& buildInfo); ///< test if a unit can be built at specified position and show on the ground where it's to rough
-	int ShowUnitBuildSquare(const BuildInfo& buildInfo, const std::vector<Command>& cv);
-	int TestBuildSquare(const float3& pos, const UnitDef* unitdef, CFeature*& blockingFeature, int allyTeam); ///< test a single mapsquare for build possibility
-=======
 	///< test if a unit can be built at specified position
 	///<   return values for the following is
 	///<   0 blocked
@@ -59,7 +49,6 @@
 	);
 	///< test a single mapsquare for build possibility
 	int TestBuildSquare(const float3& pos, const UnitDef *unitdef,CFeature *&feature, int allyteam);
->>>>>>> ba36621b
 
 	/// Returns true if a unit of type unitID can be built, false otherwise
 	bool CanBuildUnit(const UnitDef* unitdef, int team);
