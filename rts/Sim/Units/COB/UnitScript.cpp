--- conflicted
+++ resolved
@@ -702,88 +702,11 @@
 
 void CUnitScript::Shatter(int piece, const float3& pos, const float3& speed)
 {
-<<<<<<< HEAD
-	const float pieceChance = 1 - (ph->currentParticles - (ph->maxParticles - 2000)) / 2000;
-	LocalModelPiece* pieceData = pieces[piece];
-
-	if (pieceData->type == MODELTYPE_3DO) {
-		/* 3DO */
-
-		S3DOPiece* dl = (S3DOPiece*)pieceData->original;
-
-		for (std::vector<S3DOPrimitive>::iterator pi = dl->prims.begin(); pi != dl->prims.end(); ++pi) {
-			if (gu->usRandFloat() > pieceChance || pi->numVertex != 4)
-				continue;
-
-			ph->AddFlyingPiece(unit->team, pos, speed + gu->usRandVector() * 2, dl, &*pi);
-		}
-	} else {
-		/* S3O */
-
-		SS3OPiece* cookedPiece = (SS3OPiece*)pieceData->original;
-
-		if (cookedPiece->primitiveType == 0){
-			/* GL_TRIANGLES */
-
-			for (size_t i = 0; i < cookedPiece->vertexDrawOrder.size(); i += 3){
-				if(gu->usRandFloat() > pieceChance)
-					continue;
-
-				SS3OVertex * verts = new SS3OVertex[4];
-
-				verts[0] = cookedPiece->vertices[cookedPiece->vertexDrawOrder[i + 0]];
-				verts[1] = cookedPiece->vertices[cookedPiece->vertexDrawOrder[i + 1]];
-				verts[2] = cookedPiece->vertices[cookedPiece->vertexDrawOrder[i + 1]];
-				verts[3] = cookedPiece->vertices[cookedPiece->vertexDrawOrder[i + 2]];
-
-				ph->AddFlyingPiece(unit->model->textureType,
-					unit->team,
-					pos, speed + gu->usRandVector() * 2, verts);
-			}
-		} else if (cookedPiece->primitiveType == 1){
-			/* GL_TRIANGLE_STRIP */
-			for (size_t i = 2; i < cookedPiece->vertexDrawOrder.size(); i++){
-				if(gu->usRandFloat() > pieceChance)
-					continue;
-
-				SS3OVertex * verts = new SS3OVertex[4];
-
-				verts[0] = cookedPiece->vertices[cookedPiece->vertexDrawOrder[i - 2]];
-				verts[1] = cookedPiece->vertices[cookedPiece->vertexDrawOrder[i - 1]];
-				verts[2] = cookedPiece->vertices[cookedPiece->vertexDrawOrder[i - 1]];
-				verts[3] = cookedPiece->vertices[cookedPiece->vertexDrawOrder[i - 0]];
-
-				ph->AddFlyingPiece(unit->model->textureType,
-					unit->team,
-					pos, speed+gu->usRandVector()*2, verts);
-			}
-		} else if (cookedPiece->primitiveType == 2){
-			/* GL_QUADS */
-
-			for (size_t i = 0; i < cookedPiece->vertexDrawOrder.size(); i += 4){
-				if(gu->usRandFloat() > pieceChance)
-					continue;
-
-				SS3OVertex * verts = new SS3OVertex[4];
-
-				verts[0] = cookedPiece->vertices[cookedPiece->vertexDrawOrder[i + 0]];
-				verts[1] = cookedPiece->vertices[cookedPiece->vertexDrawOrder[i + 1]];
-				verts[2] = cookedPiece->vertices[cookedPiece->vertexDrawOrder[i + 2]];
-				verts[3] = cookedPiece->vertices[cookedPiece->vertexDrawOrder[i + 3]];
-
-				ph->AddFlyingPiece(unit->model->textureType,
-					unit->team,
-					pos, speed+gu->usRandVector()*2, verts);
-			}
-		}
-	}
-=======
 	const LocalModelPiece* lmp = pieces[piece];
 	const S3DModelPiece* omp = lmp->original;
 	const float pieceChance = 1.0f - (ph->currentParticles - (ph->maxParticles - 2000)) / 2000.0f;
 
 	omp->Shatter(pieceChance, unit->model->textureType, unit->team, pos, speed);
->>>>>>> 9bb1ba93
 }
 
 
