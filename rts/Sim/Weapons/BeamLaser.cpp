#include "StdAfx.h"
#include "BeamLaser.h"
#include "Game/GameHelper.h"
#include "Sim/Misc/TeamHandler.h"
#include "Map/Ground.h"
#include "Matrix44f.h"
#include "Sim/Misc/InterceptHandler.h"
#include "Sim/MoveTypes/AirMoveType.h"
#include "Sim/Projectiles/WeaponProjectiles/BeamLaserProjectile.h"
#include "Sim/Projectiles/WeaponProjectiles/LargeBeamLaserProjectile.h"
#include "Sim/Projectiles/WeaponProjectiles/LaserProjectile.h"
#include "Sim/Units/COB/CobFile.h"
#include "Sim/Units/COB/CobInstance.h"
#include "Sim/Units/Unit.h"
#include "Sim/Units/UnitTypes/Building.h"
#include "PlasmaRepulser.h"
#include "WeaponDefHandler.h"
#include "mmgr.h"

CR_BIND_DERIVED(CBeamLaser, CWeapon, (NULL));

CR_REG_METADATA(CBeamLaser,(
	CR_MEMBER(color),
	CR_MEMBER(oldDir),
	CR_MEMBER(damageMul),
	CR_RESERVED(16)
	));

CBeamLaser::CBeamLaser(CUnit* owner)
: CWeapon(owner),
	oldDir(ZeroVector),
	lastFireFrame(0)
{
}

CBeamLaser::~CBeamLaser(void)
{
}

void CBeamLaser::Update(void)
{
	if (targetType != Target_None) {
		weaponPos =
			owner->pos +
			owner->frontdir * relWeaponPos.z +
			owner->updir    * relWeaponPos.y +
			owner->rightdir * relWeaponPos.x;
		weaponMuzzlePos =
			owner->pos +
			owner->frontdir * relWeaponMuzzlePos.z +
			owner->updir    * relWeaponMuzzlePos.y +
			owner->rightdir * relWeaponMuzzlePos.x;

		if (!onlyForward) {
			wantedDir = targetPos - weaponPos;
			wantedDir.ANormalize();
		}

		if (!weaponDef->beamburst) {
			predict = salvoSize / 2;
		} else {
 			// beamburst tracks the target during the burst so there's no need to lead
			predict = 0;
		}
	}
	CWeapon::Update();

	if (lastFireFrame > gs->frameNum - 18 && lastFireFrame != gs->frameNum  && weaponDef->sweepFire) {
		if (teamHandler->Team(owner->team)->metal >= metalFireCost &&
			teamHandler->Team(owner->team)->energy >= energyFireCost) {

			owner->UseEnergy(energyFireCost / salvoSize);
			owner->UseMetal(metalFireCost / salvoSize);

			std::vector<int> args;
			args.push_back(0);
<<<<<<< HEAD
			owner->script->Call(COBFN_QueryPrimary+weaponNum,args);
			CMatrix44f weaponMat = owner->script->GetPieceMatrix(args[0]);
=======
			owner->cob->Call(COBFN_QueryPrimary + weaponNum, args);
			CMatrix44f weaponMat = owner->cob->GetPieceMatrix(args[0]);
>>>>>>> cabddb60

			const float3 relWeaponPos = weaponMat.GetPos();
			const float3 dir =
				owner->frontdir *  weaponMat[10] +
				owner->updir    *  weaponMat[ 6] +
				owner->rightdir * -weaponMat[ 2];

			weaponPos =
				owner->pos +
				owner->frontdir * -relWeaponPos.z +
				owner->updir    *  relWeaponPos.y +
				owner->rightdir * -relWeaponPos.x;

			FireInternal(dir, true);
		}
	}
}

bool CBeamLaser::TryTarget(const float3& pos, bool userTarget, CUnit* unit)
{
	if (!CWeapon::TryTarget(pos, userTarget, unit))
		return false;

	if (!weaponDef->waterweapon) {
		if (unit) {
			if (unit->isUnderWater)
				return false;
		} else {
			if (pos.y < 0)
				return false;
		}
	}

	float3 dir = pos - weaponMuzzlePos;
	float length = dir.Length();

	if (length == 0)
		return true;

	dir /= length;

	if (!onlyForward) {
		// skip ground col testing for aircraft
		float g = ground->LineGroundCol(weaponMuzzlePos, pos);
		if (g > 0 && g < length * 0.9f)
			return false;
	}

	float spread = (accuracy + sprayAngle) * (1 - owner->limExperience * 0.7f);

	if (avoidFeature && helper->LineFeatureCol(weaponMuzzlePos, dir, length)) {
		return false;
	}
	if (avoidFriendly) {
		if (helper->TestAllyCone(weaponMuzzlePos, dir, length, spread, owner->allyteam, owner))
			return false;
	}
	if (avoidNeutral) {
		if (helper->TestNeutralCone(weaponMuzzlePos, dir, length, spread, owner))
			return false;
	}

	return true;
}

void CBeamLaser::Init(void)
{
	if (!weaponDef->beamburst) {
		salvoDelay = 0;
		salvoSize = (int) (weaponDef->beamtime * 30);

		if (salvoSize <= 0)
			salvoSize = 1;

		// multiply damage with this on each shot so the total damage done is correct
		damageMul = 1.0f / (float) salvoSize;
	} else {
		damageMul = 1.0f;
	}

	CWeapon::Init();
	muzzleFlareSize = 0;
}

void CBeamLaser::FireImpl(void)
{
	float3 dir;
	if (onlyForward && dynamic_cast<CAirMoveType*>(owner->moveType)) {
		// the taairmovetype can't align itself properly, change back when that is fixed
		dir = owner->frontdir;
	} else {
		if (salvoLeft == salvoSize - 1) {
			dir = targetPos - weaponMuzzlePos;
			dir.ANormalize();
			oldDir = dir;
		} else if (weaponDef->beamburst) {
			dir = targetPos-weaponMuzzlePos;
			dir.ANormalize();
		} else {
			dir = oldDir;
		}
	}

	dir += (salvoError) * (1 - owner->limExperience * 0.7f);
	dir.ANormalize();

	FireInternal(dir, false);
}

void CBeamLaser::FireInternal(float3 dir, bool sweepFire)
{
	float rangeMod = 1.0f;

	if (dynamic_cast<CBuilding*>(owner) == NULL) {
		// help units fire while chasing
		rangeMod = 1.3f;
	}

#ifdef DIRECT_CONTROL_ALLOWED
	if (owner->directControl) {
		rangeMod = 0.95f;
	}
#endif

	float maxLength = range * rangeMod;
	float curLength = 0.0f;

	float3 curPos = weaponMuzzlePos;
	float3 hitPos;

	dir += gs->randVector() * sprayAngle * (1 - owner->limExperience * 0.7f);
	dir.ANormalize();

	bool tryAgain = true;
	// unit at the end of the beam
	CUnit* hit = 0;

	// increase range if targets are searched for in a cylinder
	if (cylinderTargetting > 0.01f) {
		// const float3 up(0, owner->radius*cylinderTargetting, 0);
		// const float uplen = up.dot(dir);
		const float uplen = owner->radius * cylinderTargetting * dir.y;
		maxLength = streflop::sqrtf(maxLength * maxLength + uplen * uplen);
	}

	// increase range if targetting edge of hitsphere
	if (targetType == Target_Unit && targetUnit && targetBorder != 0) {
		maxLength += targetUnit->radius * targetBorder;
	}

	for (int tries = 0; tries < 5 && tryAgain; ++tries) {
		tryAgain = false;
		hit = 0;

		float length = helper->TraceRay(
			curPos,
			dir,
			maxLength - curLength,
			weaponDef->damages[0],
			owner,
			hit,
			collisionFlags
		);

		if (hit && hit->allyteam == owner->allyteam && sweepFire) {
			// never damage friendlies with sweepfire
			lastFireFrame = 0;
			return;
		}

		float3 newDir;
		CPlasmaRepulser* shieldHit = 0;
		const float shieldLength = interceptHandler.AddShieldInterceptableBeam(this, curPos, dir, length, newDir, shieldHit);

		if (shieldLength < length) {
			length = shieldLength;

			if (shieldHit->BeamIntercepted(this, damageMul)) {
				// repulsed
				tryAgain = true;
			}
		}

		hitPos = curPos + dir * length;

		const float baseAlpha  = weaponDef->intensity * 255.0f;
		const float startAlpha = (1.0f - (curLength         ) / (range * 1.3f)) * baseAlpha;
		const float endAlpha   = (1.0f - (curLength + length) / (range * 1.3f)) * baseAlpha;

		if (weaponDef->largeBeamLaser) {
			new CLargeBeamLaserProjectile(curPos, hitPos, color, weaponDef->visuals.color2, owner, weaponDef);
		} else {
			new CBeamLaserProjectile(
				curPos, hitPos,
				startAlpha, endAlpha,
				color, weaponDef->visuals.color2,
				owner,
				weaponDef->thickness,
				weaponDef->corethickness,
				weaponDef->laserflaresize,
				weaponDef,
				weaponDef->visuals.beamttl,
				weaponDef->visuals.beamdecay
			);
		}

		curPos = hitPos;
		curLength += length;
		dir = newDir;
	}

	// fix negative damage when hitting big spheres
	float actualRange = range;
	if (hit) {
		if (hit->unitDef->usePieceCollisionVolumes) {
			// getting the actual piece here is probably overdoing it
			hit->SetLastAttackedPiece(hit->localmodel->pieces[0], gs->frameNum);
		}

		if (targetBorder > 0) {
			actualRange += hit->radius * targetBorder;
		}
	}

	// make it possible to always hit with some minimal intensity (melee weapons have use for that)
	const float intensity = std::max(minIntensity, 1.0f - (curLength) / (actualRange * 2));

	if (curLength < maxLength) {
		// Dynamic Damage
		DamageArray dynDamages;

		if (weaponDef->dynDamageExp > 0) {
			dynDamages = weaponDefHandler->DynamicDamages(
				weaponDef->damages,
				weaponMuzzlePos,
				curPos,
				weaponDef->dynDamageRange > 0?
					weaponDef->dynDamageRange:
					weaponDef->range,
				weaponDef->dynDamageExp,
				weaponDef->dynDamageMin,
				weaponDef->dynDamageInverted
			);
		}

		helper->Explosion(
			hitPos,
			weaponDef->dynDamageExp > 0?
				dynDamages * (intensity * damageMul):
				weaponDef->damages * (intensity * damageMul),
			areaOfEffect,
			weaponDef->edgeEffectiveness,
			weaponDef->explosionSpeed,
			owner,
			true,
			1.0f,
			false,
			false,
			weaponDef->explosionGenerator,
			hit,
			dir,
			weaponDef->id
		);
	}

	if (targetUnit) {
		lastFireFrame = gs->frameNum;
	}
}<|MERGE_RESOLUTION|>--- conflicted
+++ resolved
@@ -72,15 +72,9 @@
 			owner->UseEnergy(energyFireCost / salvoSize);
 			owner->UseMetal(metalFireCost / salvoSize);
 
-			std::vector<int> args;
-			args.push_back(0);
-<<<<<<< HEAD
-			owner->script->Call(COBFN_QueryPrimary+weaponNum,args);
+			std::vector<int> args(1, 0);
+			owner->script->Call(COBFN_QueryPrimary + weaponNum, args);
 			CMatrix44f weaponMat = owner->script->GetPieceMatrix(args[0]);
-=======
-			owner->cob->Call(COBFN_QueryPrimary + weaponNum, args);
-			CMatrix44f weaponMat = owner->cob->GetPieceMatrix(args[0]);
->>>>>>> cabddb60
 
 			const float3 relWeaponPos = weaponMat.GetPos();
 			const float3 dir =
